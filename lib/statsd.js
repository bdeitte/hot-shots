--- conflicted
+++ resolved
@@ -286,12 +286,8 @@
     }
   }
   else {
-<<<<<<< HEAD
-    if (typeof callback === 'function') {
-=======
     this.mockBuffer.push(message);
-    if(typeof callback === 'function'){
->>>>>>> 8cb776a4
+    if (typeof callback === 'function'){
       callback(null, 0);
     }
   }
