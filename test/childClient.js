--- conflicted
+++ resolved
@@ -35,17 +35,10 @@
           globalTags: ['awesomeness:over9000', 'tag1:xxx', 'bar', ':baz']
         });
 
-<<<<<<< HEAD
-        assert.equal(child.prefix, 'preff.prefix');
-        assert.equal(child.suffix, 'suffix.suff');
-        assert.equal(statsd, global.statsd);
-        assert.deepEqual(child.globalTags, ['gtag', 'awesomeness:over9000', 'tag1:xxx', 'bar', ':baz']);
-=======
         assert.strictEqual(child.prefix, 'preff.prefix');
         assert.strictEqual(child.suffix, 'suffix.suff');
         assert.strictEqual(statsd, global.statsd);
-        assert.deepEqual(child.globalTags, ['gtag', 'tag1:xxx', 'awesomeness:over9000', 'bar', ':baz']);
->>>>>>> c488cc77
+        assert.deepEqual(child.globalTags, ['gtag', 'awesomeness:over9000', 'tag1:xxx', 'bar', ':baz'])
       });
     });
 
